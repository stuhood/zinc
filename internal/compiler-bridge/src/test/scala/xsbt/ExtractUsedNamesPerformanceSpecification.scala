--- conflicted
+++ resolved
@@ -37,13 +37,8 @@
       zipfs.foreach { fs => try fs.close catch { case _: Throwable => /*ignore*/ } }
     import org.scalatest.concurrent.Timeouts._
     import org.scalatest.time.SpanSugar._
-<<<<<<< HEAD
     val usedNames = failAfter(20 seconds) {
-      val compilerForTesting = new ScalaCompilerForUnitTesting(nameHashing = true)
-=======
-    val usedNames = failAfter(30 seconds) {
       val compilerForTesting = new ScalaCompilerForUnitTesting
->>>>>>> 84d90b01
       compilerForTesting.extractUsedNamesFromSrc(src)
     }
     val expectedNamesForTupler = Set("<init>", "Object", "scala", "tupler", "TuplerInstances", "DepFn1", "HNil", "$anon", "Out", "Out0", "Tupler", "hnilTupler", "acme", "L", "Aux", "HList", "Serializable", "Unit")
