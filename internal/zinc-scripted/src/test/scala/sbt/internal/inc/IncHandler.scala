package sbt
package internal
package inc

import java.io.{ File, FileInputStream }
import java.net.URLClassLoader
import java.util.jar.Manifest

import sbt.util.Logger
import sbt.util.InterfaceUtil._
import sbt.internal.inc.JavaInterfaceUtil.{ EnrichOption, EnrichOptional }
import xsbt.api.Discovery
import xsbti.{ Problem, Severity }
import xsbti.compile.{
  AnalysisContents,
  ClasspathOptionsUtil,
  CompileAnalysis,
  CompileOrder,
  CompilerCache,
  DefinesClass,
  IncOptions,
  IncOptionsUtil,
  PerClasspathEntryLookup,
  PreviousResult,
  Compilers => XCompilers
}
import sbt.io.IO
import sbt.io.syntax._
import sbt.io.DirectoryFilter
import java.lang.reflect.Method
import java.lang.reflect.Modifier.{ isPublic, isStatic }
import java.util.{ Optional, Properties }

import sbt.internal.inc.classpath.{ ClassLoaderCache, ClasspathUtilities }
import sbt.internal.scripted.{ StatementHandler, TestFailed }
import sbt.internal.inctest.{ Build, JsonProtocol, Project }
import sbt.internal.util.ManagedLogger
import sjsonnew.support.scalajson.unsafe.{ Converter, Parser => JsonParser }

import scala.{ PartialFunction => ?=> }
import scala.collection.mutable

final case class IncInstance(si: xsbti.compile.ScalaInstance, cs: XCompilers)

final class IncHandler(directory: File, cacheDir: File, scriptedLog: ManagedLogger)
    extends BridgeProviderSpecification
    with StatementHandler {

  type State = Option[IncInstance]
  type IncCommand = (ProjectStructure, List[String], IncInstance) => Unit

  val compiler = new IncrementalCompilerImpl
  def initialState: Option[IncInstance] = None
  def finish(state: Option[IncInstance]): Unit = ()
  val buildStructure: mutable.Map[String, ProjectStructure] = mutable.Map.empty
  def initBuildStructure(): Unit = {
    val build = initBuild
    build.projects.foreach { p =>
      val in = p.in.getOrElse(directory / p.name)
      val version = p.scalaVersion.getOrElse(scala.util.Properties.versionNumberString)
      val project = ProjectStructure(p.name, p.dependsOn, in, scriptedLog, lookupProject, version)
      buildStructure(p.name) = project
    }
  }

  initBuildStructure()

  private final val RootIdentifier = "root"
  def initBuild: Build = {
    import JsonProtocol._
    if ((directory / "build.json").exists) {
      val json = JsonParser.parseFromFile(directory / "build.json").get
      Converter.fromJsonUnsafe[Build](json)
    } else Build(projects = Vector(Project(name = RootIdentifier).withIn(directory)))
  }

  def lookupProject(name: String): ProjectStructure = buildStructure(name)

  override def apply(command: String, arguments: List[String], state: State): State = {
    val splitCommands = command.split("/").toList
    // Note that root does not do aggregation as sbt does.
    val (project, commandToRun) = splitCommands match {
      case sub :: cmd :: Nil => buildStructure(sub) -> cmd
      case cmd :: Nil        => buildStructure(RootIdentifier) -> cmd
      case _                 => sys.error(s"The command is either empty or has more than one `/`: $command")
    }
    val runner = (ii: IncInstance) => commands(commandToRun)(project, arguments, ii)
    Some(onIncInstance(state, project)(runner))
  }

  def onIncInstance(i: Option[IncInstance], p: ProjectStructure)(
      run: IncInstance => Unit): IncInstance = {
    val instance = i.getOrElse(onNewIncInstance(p))
    run(instance)
    instance
  }

  private final val noLogger = Logger.Null
  private[this] def onNewIncInstance(p: ProjectStructure): IncInstance = {
    val scalaVersion = p.scalaVersion
    val (compilerBridge, si) = IncHandler.scriptedCompilerCache.get(scalaVersion) match {
      case Some(alreadyInstantiated) =>
        alreadyInstantiated
      case None =>
        val compilerBridge = getCompilerBridge(cacheDir, noLogger, scalaVersion)
        val si = scalaInstance(scalaVersion, cacheDir, noLogger)
        val toCache = (compilerBridge, si)
        IncHandler.scriptedCompilerCache.put(scalaVersion, toCache)
        toCache
    }
    val analyzingCompiler = scalaCompiler(si, compilerBridge)
    IncInstance(si, compiler.compilers(si, ClasspathOptionsUtil.boot, None, analyzingCompiler))
  }

  private final val unit = (_: Seq[String]) => ()
  def scalaCompiler(instance: xsbti.compile.ScalaInstance, bridgeJar: File): AnalyzingCompiler = {
    val bridgeProvider = ZincUtil.constantBridgeProvider(instance, bridgeJar)
    val classpath = ClasspathOptionsUtil.boot
    new AnalyzingCompiler(instance, bridgeProvider, classpath, unit, IncHandler.classLoaderCache)
  }

  lazy val commands: Map[String, IncCommand] = Map(
    noArgs("compile") { case (p, i) => p.compile(i); () },
    noArgs("clean") { case (p, _)   => p.clean() },
    onArgs("checkIterations") {
      case (p, x :: Nil, i) => p.checkNumberOfCompilerIterations(i, x.toInt)
    },
    onArgs("checkRecompilations") {
      case (p, step :: classNames, i) => p.checkRecompilations(i, step.toInt, classNames)
    },
    onArgs("checkClasses") {
      case (p, src :: products, i) => p.checkClasses(i, dropRightColon(src), products)
    },
    onArgs("checkMainClasses") {
      case (p, src :: products, i) => p.checkMainClasses(i, dropRightColon(src), products)
    },
    onArgs("checkProducts") {
      case (p, src :: products, i) => p.checkProducts(i, dropRightColon(src), products)
    },
    onArgs("checkDependencies") {
      case (p, cls :: dependencies, i) => p.checkDependencies(i, dropRightColon(cls), dependencies)
    },
    noArgs("checkSame") { case (p, i) => p.checkSame(i) },
    onArgs("run") {
      case (p, params, i) =>
        val analysis = p.compile(i)
        p.discoverMainClasses(Some(analysis.apis)) match {
          case Seq(mainClassName) =>
            val classpath = i.si.allJars :+ p.classesDir
            val loader = ClasspathUtilities.makeLoader(classpath, i.si, directory)
            val main = p.getMainMethod(mainClassName, loader)
            p.invokeMain(loader, main, params)
          case _ =>
            throw new TestFailed("Found more than one main class.")
        }
    },
    noArgs("package") { case (p, i) => p.packageBin(i) },
    onArgs("checkWarnings") {
      case (p, count :: Nil, _) => p.checkMessages(count.toInt, Severity.Warn)
    },
    onArgs("checkWarning") {
      case (p, index :: expected :: Nil, _) => p.checkMessage(index.toInt, expected, Severity.Warn)
    },
    onArgs("checkErrors") {
      case (p, count :: Nil, _) => p.checkMessages(count.toInt, Severity.Error)
    },
    onArgs("checkError") {
      case (p, idx :: expected :: Nil, _) => p.checkMessage(idx.toInt, expected, Severity.Error)
    },
    noArgs("checkNoClassFiles") { case (p, _) => p.checkNoGeneratedClassFiles() }
  )

  private def dropRightColon(s: String) = if (s endsWith ":") s dropRight 1 else s

  private def onArgs(commandName: String)(
      pf: (ProjectStructure, List[String], IncInstance) ?=> Unit
  ): (String, IncCommand) =
    commandName ->
      ((p, xs, i) => applyOrElse(pf, (p, xs, i), p.unrecognizedArguments(commandName, xs)))

  private def noArgs(commandName: String)(
      pf: (ProjectStructure, IncInstance) ?=> Unit
  ): (String, IncCommand) =
    commandName ->
      ((p, xs, i) => applyOrElse(pf, (p, i), p.acceptsNoArguments(commandName, xs)))

  private def applyOrElse[A, B](pf: A ?=> B, x: A, fb: => B) = pf.applyOrElse(x, (_: A) => fb)
}

case class ProjectStructure(
    name: String,
    dependsOn: Vector[String],
    baseDirectory: File,
    scriptedLog: ManagedLogger,
    lookupProject: String => ProjectStructure,
    scalaVersion: String
) extends BridgeProviderSpecification {
  val compiler = new IncrementalCompilerImpl
  val maxErrors = 100
  class PerClasspathEntryLookupImpl(
      am: File => Option[CompileAnalysis],
      definesClassLookup: File => DefinesClass
  ) extends PerClasspathEntryLookup {
    override def analysis(classpathEntry: File): Optional[CompileAnalysis] =
      am(classpathEntry).toOptional
    override def definesClass(classpathEntry: File): DefinesClass =
      definesClassLookup(classpathEntry)
  }
  val targetDir = baseDirectory / "target"
  val classesDir = targetDir / "classes"
  val generatedClassFiles = classesDir ** "*.class"
  val scalaSourceDirectory = baseDirectory / "src" / "main" / "scala"
  val javaSourceDirectory = baseDirectory / "src" / "main" / "java"
  def scalaSources: List[File] =
    (scalaSourceDirectory ** "*.scala").get.toList ++
      (baseDirectory * "*.scala").get.toList
  def javaSources: List[File] =
    (javaSourceDirectory ** "*.java").get.toList ++
      (baseDirectory * "*.java").get.toList
  val cacheFile = baseDirectory / "target" / "inc_compile.zip"
  val fileStore = AnalysisStore.cached(FileAnalysisStore.binary(cacheFile))
<<<<<<< HEAD
  def prev =
    fileStore.get match {
      case Some((a, s)) => PreviousResult.of(Optional.of(a), Optional.of(s))
      case _            => compiler.emptyPreviousResult
    }
=======
  def prev = fileStore.get.toOption match {
    case Some(contents) =>
      new PreviousResult(Optional.of(contents.getAnalysis), Optional.of(contents.getMiniSetup))
    case _ => compiler.emptyPreviousResult
  }
>>>>>>> 1de92bfa
  def unmanagedJars: List[File] = (baseDirectory / "lib" ** "*.jar").get.toList
  def lookupAnalysis: File => Option[CompileAnalysis] = {
    val f0: PartialFunction[File, Option[CompileAnalysis]] = {
      case x if x.getAbsoluteFile == classesDir.getAbsoluteFile => prev.analysis.toOption
    }
    val f1 = (f0 /: dependsOnRef) { (acc, dep) =>
      acc orElse {
        case x if x.getAbsoluteFile == dep.classesDir.getAbsoluteFile => dep.prev.analysis.toOption
      }
    }
    f1 orElse { case _ => None }
  }
  def dependsOnRef: Vector[ProjectStructure] = dependsOn map { lookupProject(_) }
  def internalClasspath: Vector[File] = dependsOnRef map { _.classesDir }

  def checkSame(i: IncInstance): Unit =
    fileStore.get.toOption match {
      case Some(contents) =>
        val prevAnalysis = contents.getAnalysis.asInstanceOf[Analysis]
        val analysis = compile(i)
        analysis.apis.internal foreach {
          case (k, api) =>
            assert(api.apiHash == prevAnalysis.apis.internalAPI(k).apiHash)
        }
      case _ => ()
    }

  def clean(): Unit = IO.delete(classesDir)

  def checkNumberOfCompilerIterations(i: IncInstance, expected: Int): Unit = {
    val analysis = compile(i)
    assert(
      (analysis.compilations.allCompilations.size: Int) == expected,
      "analysis.compilations.allCompilations.size = %d (expected %d)"
        .format(analysis.compilations.allCompilations.size, expected)
    )
    ()
  }

  def checkRecompilations(i: IncInstance, step: Int, expected: List[String]): Unit = {
    val analysis = compile(i)
    val allCompilations = analysis.compilations.allCompilations
    val recompiledClasses: Seq[Set[String]] = allCompilations map { c =>
      val recompiledClasses = analysis.apis.internal.collect {
        case (className, api) if api.compilationTimestamp() == c.getStartTime => className
      }
      recompiledClasses.toSet
    }
    def recompiledClassesInIteration(iteration: Int, classNames: Set[String]) = {
      assert(recompiledClasses(iteration) == classNames,
             "%s != %s".format(recompiledClasses(iteration), classNames))
    }

    assert(step < allCompilations.size.toInt)
    recompiledClassesInIteration(step, expected.toSet)
    ()
  }

  def checkClasses(i: IncInstance, src: String, expected: List[String]): Unit = {
    val analysis = compile(i)
    def classes(src: String): Set[String] = analysis.relations.classNames(baseDirectory / src)
    def assertClasses(expected: Set[String], actual: Set[String]) =
      assert(expected == actual, s"Expected $expected classes, got $actual")

    assertClasses(expected.toSet, classes(src))
    ()
  }

  def checkMainClasses(i: IncInstance, src: String, expected: List[String]): Unit = {
    val analysis = compile(i)
    def mainClasses(src: String): Set[String] =
      analysis.infos.get(baseDirectory / src).getMainClasses.toSet
    def assertClasses(expected: Set[String], actual: Set[String]) =
      assert(expected == actual, s"Expected $expected classes, got $actual")

    assertClasses(expected.toSet, mainClasses(src))
    ()
  }

  def checkProducts(i: IncInstance, src: String, expected: List[String]): Unit = {
    val analysis = compile(i)
    def relativeClassDir(f: File): File = f.relativeTo(classesDir) getOrElse f
    def products(srcFile: String): Set[String] = {
      val productFiles = analysis.relations.products(baseDirectory / srcFile)
      productFiles.map(relativeClassDir).map(_.getPath)
    }
    def assertClasses(expected: Set[String], actual: Set[String]) =
      assert(expected == actual, s"Expected $expected products, got $actual")

    assertClasses(expected.toSet, products(src))
    ()
  }

  def checkNoGeneratedClassFiles(): Unit = {
    val allClassFiles = generatedClassFiles.get.mkString("\n\t")
    if (!allClassFiles.isEmpty)
      sys.error(s"Classes existed:\n\t$allClassFiles")
  }

  def checkDependencies(i: IncInstance, className: String, expected: List[String]): Unit = {
    val analysis = compile(i)
    def classDeps(cls: String): Set[String] = analysis.relations.internalClassDep.forward(cls)
    def assertDependencies(expected: Set[String], actual: Set[String]) =
      assert(expected == actual, s"Expected $expected dependencies, got $actual")

    assertDependencies(expected.toSet, classDeps(className))
    ()
  }

  def compile(i: IncInstance): Analysis = {
    dependsOnRef map { dep =>
      dep.compile(i)
    }
    import i._
    val sources = scalaSources ++ javaSources
    val prev0 = prev
    val lookup = new PerClasspathEntryLookupImpl(lookupAnalysis, Locate.definesClass)
    val transactional: Optional[xsbti.compile.ClassFileManagerType] =
      Optional.of(
        xsbti.compile.TransactionalManagerType
          .of(targetDir / "classes.bak", sbt.util.Logger.Null))
    // We specify the class file manager explicitly even though it's noew possible
    // to specify it in the incremental option property file (this is the default for sbt)
    val incOptionsFile = baseDirectory / "incOptions.properties"
    val (incOptions, scalacOptions) = loadIncOptions(incOptionsFile)
    val reporter = new ManagedLoggedReporter(maxErrors, scriptedLog)
    val extra = Array(t2(("key", "value")))
    val setup = compiler.setup(lookup,
                               skip = false,
                               cacheFile,
                               cache = CompilerCache.fresh,
                               incOptions.withClassfileManagerType(transactional),
                               reporter,
                               optionProgress = None,
                               extra)

    val classpath =
      (i.si.allJars.toList ++ (unmanagedJars :+ classesDir) ++ internalClasspath).toArray
    val in = compiler.inputs(classpath,
                             sources.toArray,
                             classesDir,
                             scalacOptions,
                             Array(),
                             maxErrors,
                             Array(),
                             CompileOrder.Mixed,
                             cs,
                             setup,
                             prev0)
    val result = compiler.compile(in, scriptedLog)
    val analysis = result.analysis match { case a: Analysis => a }
    fileStore.set(AnalysisContents.create(analysis, result.setup))
    scriptedLog.info(s"""Compilation done: ${sources.toList.mkString(", ")}""")
    analysis
  }

  def packageBin(i: IncInstance): Unit = {
    compile(i)
    val jar = targetDir / s"$name.jar"
    val manifest = new Manifest
    val sources =
      (classesDir ** -DirectoryFilter).get flatMap {
        case x =>
          IO.relativize(classesDir, x) match {
            case Some(path) => List((x, path))
            case _          => Nil
          }
      }
    IO.jar(sources, jar, manifest)
  }

  def unrecognizedArguments(commandName: String, args: List[String]): Unit =
    scriptError("Unrecognized arguments for '" + commandName + "': '" + spaced(args) + "'.")

  def acceptsNoArguments(commandName: String, args: List[String]): Unit =
    scriptError(
      "Command '" + commandName + "' does not accept arguments (found '" + spaced(args) + "').")

  def spaced[T](l: Seq[T]): String = l.mkString(" ")

  def scriptError(message: String): Unit = sys.error("Test script error: " + message)

  def discoverMainClasses(apisOpt: Option[APIs]): Seq[String] =
    apisOpt match {
      case Some(apis) =>
        def companionsApis(c: xsbti.api.Companions): Seq[xsbti.api.ClassLike] =
          Seq(c.classApi, c.objectApi)
        val allDefs = apis.internal.values.flatMap(x => companionsApis(x.api)).toSeq
        Discovery
          .applications(allDefs)
          .collect({ case (definition, discovered) if discovered.hasMain => definition.name })
          .sorted
      case None => Nil
    }

  // Taken from Run.scala in sbt/sbt
  def getMainMethod(mainClassName: String, loader: ClassLoader) = {
    val mainClass = Class.forName(mainClassName, true, loader)
    val method = mainClass.getMethod("main", classOf[Array[String]])
    // jvm allows the actual main class to be non-public and to run a method in the non-public class,
    //  we need to make it accessible
    method.setAccessible(true)
    val modifiers = method.getModifiers
    if (!isPublic(modifiers))
      throw new NoSuchMethodException(mainClassName + ".main is not public")
    if (!isStatic(modifiers))
      throw new NoSuchMethodException(mainClassName + ".main is not static")
    method
  }

  def invokeMain(loader: ClassLoader, main: Method, options: Seq[String]): Unit = {
    val currentThread = Thread.currentThread
    val oldLoader = Thread.currentThread.getContextClassLoader
    currentThread.setContextClassLoader(loader)
    try { main.invoke(null, options.toArray[String]); () } finally {
      currentThread.setContextClassLoader(oldLoader)
    }
    ()
  }

  def loadIncOptions(src: File): (IncOptions, Array[String]) = {
    if (src.exists) {
      import scala.collection.JavaConverters._
      val properties = new Properties()
      properties.load(new FileInputStream(src))
      val map = new java.util.HashMap[String, String]
      properties.asScala foreach { case (k: String, v: String) => map.put(k, v) }

      val scalacOptions =
        Option(map.get("scalac.options")).map(_.toString.split(" +")).getOrElse(Array.empty)

      (IncOptionsUtil.fromStringMap(map, scriptedLog), scalacOptions)
    } else (IncOptionsUtil.defaultIncOptions, Array.empty)
  }

  def getProblems(): Seq[Problem] =
    fileStore.get.toOption match {
      case Some(analysisContents) =>
        val analysis = analysisContents.getAnalysis.asInstanceOf[Analysis]
        val allInfos = analysis.infos.allInfos.values.toSeq
        allInfos flatMap (i => i.getReportedProblems ++ i.getUnreportedProblems)
      case _ =>
        Nil
    }

  def checkMessages(expected: Int, severity: Severity): Unit = {
    val messages = getProblems() filter (_.severity == severity)
    assert(
      messages.length == expected,
      s"""Expected $expected messages with severity $severity but ${messages.length} found:
                                           |${messages mkString "\n"}""".stripMargin
    )
    ()
  }

  def checkMessage(index: Int, expected: String, severity: Severity): Unit = {
    val problems = getProblems() filter (_.severity == severity)
    problems lift index match {
      case Some(problem) =>
        assert(problem.message contains expected,
               s"""'${problem.message}' doesn't contain '$expected'.""")
      case None =>
        throw new TestFailed(
          s"Problem not found: $index (there are ${problems.length} problem with severity $severity).")
    }
    ()
  }
}

object IncHandler {
  type Cached = (File, xsbti.compile.ScalaInstance)
  private[internal] final val scriptedCompilerCache = new mutable.WeakHashMap[String, Cached]()
  private[internal] final val classLoaderCache = Some(
    new ClassLoaderCache(new URLClassLoader(Array())))
}<|MERGE_RESOLUTION|>--- conflicted
+++ resolved
@@ -219,19 +219,11 @@
       (baseDirectory * "*.java").get.toList
   val cacheFile = baseDirectory / "target" / "inc_compile.zip"
   val fileStore = AnalysisStore.cached(FileAnalysisStore.binary(cacheFile))
-<<<<<<< HEAD
-  def prev =
-    fileStore.get match {
-      case Some((a, s)) => PreviousResult.of(Optional.of(a), Optional.of(s))
-      case _            => compiler.emptyPreviousResult
-    }
-=======
   def prev = fileStore.get.toOption match {
     case Some(contents) =>
-      new PreviousResult(Optional.of(contents.getAnalysis), Optional.of(contents.getMiniSetup))
+      PreviousResult.of(Optional.of(contents.getAnalysis), Optional.of(contents.getMiniSetup))
     case _ => compiler.emptyPreviousResult
   }
->>>>>>> 1de92bfa
   def unmanagedJars: List[File] = (baseDirectory / "lib" ** "*.jar").get.toList
   def lookupAnalysis: File => Option[CompileAnalysis] = {
     val f0: PartialFunction[File, Option[CompileAnalysis]] = {
@@ -464,7 +456,7 @@
         Option(map.get("scalac.options")).map(_.toString.split(" +")).getOrElse(Array.empty)
 
       (IncOptionsUtil.fromStringMap(map, scriptedLog), scalacOptions)
-    } else (IncOptionsUtil.defaultIncOptions, Array.empty)
+    } else (IncOptions.of(), Array.empty)
   }
 
   def getProblems(): Seq[Problem] =
